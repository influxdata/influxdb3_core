//! This module contains code that implements
//! a gap-filling extension to DataFusion

mod algo;
mod buffered_input;
#[cfg(test)]
mod exec_tests;
mod params;
mod stream;

use std::{
    fmt::{self, Debug},
    ops::{Bound, Range},
    sync::Arc,
};

use arrow::{compute::SortOptions, datatypes::SchemaRef};
use datafusion::{
    common::DFSchemaRef,
    error::{DataFusionError, Result},
    execution::{
        context::{SessionState, TaskContext},
        memory_pool::MemoryConsumer,
    },
    logical_expr::{LogicalPlan, UserDefinedLogicalNodeCore},
    physical_expr::{EquivalenceProperties, PhysicalSortExpr, PhysicalSortRequirement},
    physical_plan::{
        expressions::Column,
        metrics::{BaselineMetrics, ExecutionPlanMetricsSet},
        DisplayAs, DisplayFormatType, Distribution, ExecutionPlan, ExecutionPlanProperties,
        Partitioning, PhysicalExpr, PlanProperties, SendableRecordBatchStream, Statistics,
    },
    prelude::Expr,
};

use self::stream::GapFillStream;

/// A logical node that represents the gap filling operation.
#[derive(Clone, Debug, Hash, PartialEq, Eq)]
pub struct GapFill {
    /// The incoming logical plan
    pub input: Arc<LogicalPlan>,
    /// Grouping expressions
    pub group_expr: Vec<Expr>,
    /// Aggregate expressions
    pub aggr_expr: Vec<Expr>,
    /// Parameters to configure the behavior of the
    /// gap-filling operation
    pub params: GapFillParams,
}

/// Parameters to the GapFill operation
#[derive(Clone, Debug, Hash, PartialEq, Eq)]
pub struct GapFillParams {
    /// The stride argument from the call to DATE_BIN_GAPFILL
    pub stride: Expr,
    /// The source time column
    pub time_column: Expr,
    /// The origin argument from the call to DATE_BIN_GAPFILL
    pub origin: Option<Expr>,
    /// The time range of the time column inferred from predicates
    /// in the overall query. The lower bound may be [`Bound::Unbounded`]
    /// which implies that gap-filling should just start from the
    /// first point in each series.
    pub time_range: Range<Bound<Expr>>,
    /// What to do when filling aggregate columns.
    /// The first item in the tuple will be the column
    /// reference for the aggregate column.
    pub fill_strategy: Vec<(Expr, FillStrategy)>,
}

/// Describes how to fill gaps in an aggregate column.
#[derive(Clone, Debug, Hash, PartialEq, Eq, Copy)]
pub enum FillStrategy {
    /// Fill with null values.
    /// This is the InfluxQL behavior for `FILL(NULL)` or `FILL(NONE)`.
    Null,
    /// Fill with the most recent value in the input column.
    /// Null values in the input are preserved.
    #[allow(dead_code)]
    PrevNullAsIntentional,
    /// Fill with the most recent non-null value in the input column.
    /// This is the InfluxQL behavior for `FILL(PREVIOUS)`.
    PrevNullAsMissing,
    /// Fill the gaps between points linearly.
    /// Null values will not be considered as missing, so two non-null values
    /// with a null in between will not be filled.
    LinearInterpolate,
}

impl GapFillParams {
    // Extract the expressions so they can be optimized.
    fn expressions(&self) -> Vec<Expr> {
        let mut exprs = vec![self.stride.clone(), self.time_column.clone()];
        if let Some(e) = self.origin.as_ref() {
            exprs.push(e.clone())
        }
        if let Some(start) = bound_extract(&self.time_range.start) {
            exprs.push(start.clone());
        }
        exprs.push(
            bound_extract(&self.time_range.end)
                .unwrap_or_else(|| panic!("upper time bound is required"))
                .clone(),
        );
        exprs
    }

    #[allow(clippy::wrong_self_convention)] // follows convention of UserDefinedLogicalNode
    fn from_template(&self, exprs: &[Expr], aggr_expr: &[Expr]) -> Self {
        assert!(
            exprs.len() >= 3,
            "should be a at least stride, source and origin in params"
        );
        let mut iter = exprs.iter().cloned();
        let stride = iter.next().unwrap();
        let time_column = iter.next().unwrap();
        let origin = self.origin.as_ref().map(|_| iter.next().unwrap());
        let time_range = try_map_range(&self.time_range, |b| {
            try_map_bound(b.as_ref(), |_| {
                Ok(iter.next().expect("expr count should match template"))
            })
        })
        .unwrap();

        let fill_strategy = aggr_expr
            .iter()
            .cloned()
            .zip(
                self.fill_strategy
                    .iter()
                    .map(|(_expr, fill_strategy)| fill_strategy)
                    .cloned(),
            )
            .collect();

        Self {
            stride,
            time_column,
            origin,
            time_range,
            fill_strategy,
        }
    }

    // Find the expression that matches `e` and replace its fill strategy.
    // If such an expression is found, return the old strategy, and `None` otherwise.
    fn replace_fill_strategy(&mut self, e: &Expr, mut fs: FillStrategy) -> Option<FillStrategy> {
        for expr_fs in &mut self.fill_strategy {
            if &expr_fs.0 == e {
                std::mem::swap(&mut fs, &mut expr_fs.1);
                return Some(fs);
            }
        }
        None
    }
}

impl GapFill {
    /// Create a new gap-filling operator.
    pub fn try_new(
        input: Arc<LogicalPlan>,
        group_expr: Vec<Expr>,
        aggr_expr: Vec<Expr>,
        params: GapFillParams,
    ) -> Result<Self> {
        if params.time_range.end == Bound::Unbounded {
            return Err(DataFusionError::Internal(
                "missing upper bound in GapFill time range".to_string(),
            ));
        }
        Ok(Self {
            input,
            group_expr,
            aggr_expr,
            params,
        })
    }

    // Find the expression that matches `e` and replace its fill strategy.
    // If such an expression is found, return the old strategy, and `None` otherwise.
    pub(crate) fn replace_fill_strategy(
        &mut self,
        e: &Expr,
        fs: FillStrategy,
    ) -> Option<FillStrategy> {
        self.params.replace_fill_strategy(e, fs)
    }
}

impl UserDefinedLogicalNodeCore for GapFill {
    fn name(&self) -> &str {
        "GapFill"
    }

    fn inputs(&self) -> Vec<&LogicalPlan> {
        vec![self.input.as_ref()]
    }

    fn schema(&self) -> &DFSchemaRef {
        self.input.schema()
    }

    fn expressions(&self) -> Vec<Expr> {
        self.group_expr
            .iter()
            .chain(&self.aggr_expr)
            .chain(&self.params.expressions())
            .cloned()
            .collect()
    }

    fn fmt_for_explain(&self, f: &mut std::fmt::Formatter<'_>) -> std::fmt::Result {
        let aggr_expr: String = self
            .params
            .fill_strategy
            .iter()
            .map(|(e, fs)| match fs {
                FillStrategy::PrevNullAsIntentional => format!("LOCF(null-as-intentional, {})", e),
                FillStrategy::PrevNullAsMissing => format!("LOCF({})", e),
                FillStrategy::LinearInterpolate => format!("INTERPOLATE({})", e),
                FillStrategy::Null => e.to_string(),
            })
            .collect::<Vec<String>>()
            .join(", ");

        let group_expr = self
            .group_expr
            .iter()
            .map(|e| e.to_string())
            .collect::<Vec<String>>()
            .join(", ");

        write!(
            f,
            "{}: groupBy=[{group_expr}], aggr=[[{aggr_expr}]], time_column={}, stride={}, range={:?}",
            self.name(),
            self.params.time_column,
            self.params.stride,
            self.params.time_range,
        )
    }

    fn with_exprs_and_inputs(&self, exprs: Vec<Expr>, inputs: Vec<LogicalPlan>) -> Result<Self> {
        let mut group_expr: Vec<_> = exprs.to_vec();
        let mut aggr_expr = group_expr.split_off(self.group_expr.len());
        let param_expr = aggr_expr.split_off(self.aggr_expr.len());
        let params = self.params.from_template(&param_expr, &aggr_expr);
        Self::try_new(Arc::new(inputs[0].clone()), group_expr, aggr_expr, params)
<<<<<<< HEAD
=======
    }

    /// Projection pushdown is an optmization that pushes a `Projection` node further down
    /// into the query plan.
    ///
    /// So instead of:
    ///
    /// ```text
    /// Projection: a, b, c
    ///   GapFill: ...
    ///     Aggregate: ...
    ///       TableScan: table
    /// ```
    ///
    /// You will get:
    ///
    /// ```text
    /// GapFill: ...
    ///   Aggregate: ...
    ///     TableScan: table, projection=[a, b, c]
    /// ```
    /// By default, DataFusion will not optimize projection pushdown through a user defined node.
    /// Overriding this trait method allows projection pushdown.
    ///
    /// When `HandleGapfill` was an [`OptimizerRule`] this was not needed, because
    /// the [`GapFill`] node was inserted *after* projection pushdown.
    ///
    /// Now that `HandleGapFill` is an [`AnalyzerRule`], it inserts the [`GapFill`] node
    /// *before* projection pushdown.
    ///
    /// [`OptimizerRule`]: datafusion::optimizer::OptimizerRule
    /// [`AnalyzerRule`]: datafusion::optimizer::AnalyzerRule
    fn necessary_children_exprs(&self, output_columns: &[usize]) -> Option<Vec<Vec<usize>>> {
        Some(vec![Vec::from(output_columns)])
>>>>>>> a50ea5bb
    }
}

/// Called by the extension planner to plan a [GapFill] node.
pub(crate) fn plan_gap_fill(
    session_state: &SessionState,
    gap_fill: &GapFill,
    logical_inputs: &[&LogicalPlan],
    physical_inputs: &[Arc<dyn ExecutionPlan>],
) -> Result<GapFillExec> {
    if logical_inputs.len() != 1 {
        return Err(DataFusionError::Internal(
            "GapFillExec: wrong number of logical inputs".to_string(),
        ));
    }
    if physical_inputs.len() != 1 {
        return Err(DataFusionError::Internal(
            "GapFillExec: wrong number of physical inputs".to_string(),
        ));
    }

    let input_dfschema = logical_inputs[0].schema().as_ref();
    let input_schema = physical_inputs[0].schema();
    let input_schema = input_schema.as_ref();

    let group_expr: Result<Vec<_>> = gap_fill
        .group_expr
        .iter()
        .map(|e| session_state.create_physical_expr(e.clone(), input_dfschema))
        .collect();
    let group_expr = group_expr?;

    let aggr_expr: Result<Vec<_>> = gap_fill
        .aggr_expr
        .iter()
        .map(|e| session_state.create_physical_expr(e.clone(), input_dfschema))
        .collect();
    let aggr_expr = aggr_expr?;

    let Some(logical_time_column) = gap_fill.params.time_column.try_as_col() else {
        return Err(DataFusionError::Internal(
            "GapFillExec: time column must be a `Column` expression".to_string(),
        ));
    };
    let time_column = Column::new_with_schema(&logical_time_column.name, input_schema)?;

    let stride =
        session_state.create_physical_expr(gap_fill.params.stride.clone(), input_dfschema)?;

    let time_range = &gap_fill.params.time_range;
    let time_range = try_map_range(time_range, |b| {
        try_map_bound(b.as_ref(), |e| {
            session_state.create_physical_expr(e.clone(), input_dfschema)
        })
    })?;

    let origin = gap_fill
        .params
        .origin
        .as_ref()
        .map(|e| session_state.create_physical_expr(e.clone(), input_dfschema))
        .transpose()?;

    let fill_strategy = gap_fill
        .params
        .fill_strategy
        .iter()
        .map(|(e, fs)| {
            Ok((
                session_state.create_physical_expr(e.clone(), input_dfschema)?,
                *fs,
            ))
        })
        .collect::<Result<Vec<(Arc<dyn PhysicalExpr>, FillStrategy)>>>()?;

    let params = GapFillExecParams {
        stride,
        time_column,
        origin,
        time_range,
        fill_strategy,
    };
    GapFillExec::try_new(
        Arc::clone(&physical_inputs[0]),
        group_expr,
        aggr_expr,
        params,
    )
}

fn try_map_range<T, U, F>(tr: &Range<T>, mut f: F) -> Result<Range<U>>
where
    F: FnMut(&T) -> Result<U>,
{
    Ok(Range {
        start: f(&tr.start)?,
        end: f(&tr.end)?,
    })
}

fn try_map_bound<T, U, F>(bt: Bound<T>, mut f: F) -> Result<Bound<U>>
where
    F: FnMut(T) -> Result<U>,
{
    Ok(match bt {
        Bound::Excluded(t) => Bound::Excluded(f(t)?),
        Bound::Included(t) => Bound::Included(f(t)?),
        Bound::Unbounded => Bound::Unbounded,
    })
}

fn bound_extract<T>(b: &Bound<T>) -> Option<&T> {
    match b {
        Bound::Included(t) | Bound::Excluded(t) => Some(t),
        Bound::Unbounded => None,
    }
}

/// A physical node for the gap-fill operation.
pub struct GapFillExec {
    input: Arc<dyn ExecutionPlan>,
    // The group by expressions from the original aggregation node.
    group_expr: Vec<Arc<dyn PhysicalExpr>>,
    // The aggregate expressions from the original aggregation node.
    aggr_expr: Vec<Arc<dyn PhysicalExpr>>,
    // The sort expressions for the required sort order of the input:
    // all of the group exressions, with the time column being last.
    sort_expr: Vec<PhysicalSortExpr>,
    // Parameters (besides streaming data) to gap filling
    params: GapFillExecParams,
    /// Metrics reporting behavior during execution.
    metrics: ExecutionPlanMetricsSet,
    /// Cache holding plan properties like equivalences, output partitioning, output ordering etc.
    cache: PlanProperties,
}

#[derive(Clone, Debug)]
struct GapFillExecParams {
    /// The uniform interval of incoming timestamps
    stride: Arc<dyn PhysicalExpr>,
    /// The timestamp column produced by date_bin
    time_column: Column,
    /// The origin argument from the all to DATE_BIN_GAPFILL
    origin: Option<Arc<dyn PhysicalExpr>>,
    /// The time range of source input to DATE_BIN_GAPFILL.
    /// Inferred from predicates in the overall query.
    time_range: Range<Bound<Arc<dyn PhysicalExpr>>>,
    /// What to do when filling aggregate columns.
    /// The 0th element in each tuple is the aggregate column.
    fill_strategy: Vec<(Arc<dyn PhysicalExpr>, FillStrategy)>,
}

impl GapFillExec {
    fn try_new(
        input: Arc<dyn ExecutionPlan>,
        group_expr: Vec<Arc<dyn PhysicalExpr>>,
        aggr_expr: Vec<Arc<dyn PhysicalExpr>>,
        params: GapFillExecParams,
    ) -> Result<Self> {
        let sort_expr = {
            let mut sort_expr: Vec<_> = group_expr
                .iter()
                .map(|expr| PhysicalSortExpr {
                    expr: Arc::clone(expr),
                    options: SortOptions::default(),
                })
                .collect();

            // Ensure that the time column is the last component in the sort
            // expressions.
            let time_idx = group_expr
                .iter()
                .enumerate()
                .find(|(_i, e)| {
                    e.as_any()
                        .downcast_ref::<Column>()
                        .map_or(false, |c| c.index() == params.time_column.index())
                })
                .map(|(i, _)| i);

            if let Some(time_idx) = time_idx {
                let last_elem = sort_expr.len() - 1;
                sort_expr.swap(time_idx, last_elem);
            } else {
                return Err(DataFusionError::Internal(
                    "could not find time column for GapFillExec".to_string(),
                ));
            }

            sort_expr
        };

        let cache = Self::compute_properties(&input);

        Ok(Self {
            input,
            group_expr,
            aggr_expr,
            sort_expr,
            params,
            metrics: ExecutionPlanMetricsSet::new(),
            cache,
        })
    }

    /// This function creates the cache object that stores the plan properties such as equivalence properties, partitioning, ordering, etc.
    fn compute_properties(input: &Arc<dyn ExecutionPlan>) -> PlanProperties {
        let eq_properties = match input.properties().output_ordering() {
            None => EquivalenceProperties::new(input.schema()),
            Some(output_ordering) => EquivalenceProperties::new_with_orderings(
                input.schema(),
                &[output_ordering.to_vec()],
            ),
        };

        let output_partitioning = Partitioning::UnknownPartitioning(1);

        PlanProperties::new(eq_properties, output_partitioning, input.execution_mode())
    }
}

impl Debug for GapFillExec {
    fn fmt(&self, f: &mut fmt::Formatter<'_>) -> fmt::Result {
        write!(f, "GapFillExec")
    }
}

impl ExecutionPlan for GapFillExec {
    fn name(&self) -> &str {
        Self::static_name()
    }

    fn as_any(&self) -> &dyn std::any::Any {
        self
    }

    fn schema(&self) -> SchemaRef {
        self.input.schema()
    }

    fn properties(&self) -> &PlanProperties {
        &self.cache
    }

    fn required_input_distribution(&self) -> Vec<Distribution> {
        // It seems like it could be possible to partition on all the
        // group keys except for the time expression. For now, keep it simple.
        vec![Distribution::SinglePartition]
    }

    fn required_input_ordering(&self) -> Vec<Option<Vec<PhysicalSortRequirement>>> {
        vec![Some(PhysicalSortRequirement::from_sort_exprs(
            &self.sort_expr,
        ))]
    }

    fn maintains_input_order(&self) -> Vec<bool> {
        vec![true]
    }

    fn children(&self) -> Vec<&Arc<dyn ExecutionPlan>> {
        vec![&self.input]
    }

    fn with_new_children(
        self: Arc<Self>,
        children: Vec<Arc<dyn ExecutionPlan>>,
    ) -> Result<Arc<dyn ExecutionPlan>> {
        match children.len() {
            1 => Ok(Arc::new(Self::try_new(
                Arc::clone(&children[0]),
                self.group_expr.clone(),
                self.aggr_expr.clone(),
                self.params.clone(),
            )?)),
            _ => Err(DataFusionError::Internal(
                "GapFillExec wrong number of children".to_string(),
            )),
        }
    }

    fn execute(
        &self,
        partition: usize,
        context: Arc<TaskContext>,
    ) -> Result<SendableRecordBatchStream> {
        if partition != 0 {
            return Err(DataFusionError::Internal(format!(
                "GapFillExec invalid partition {partition}, there can be only one partition"
            )));
        }

        let baseline_metrics = BaselineMetrics::new(&self.metrics, partition);
        let output_batch_size = context.session_config().batch_size();
        let reservation = MemoryConsumer::new(format!("GapFillExec[{partition}]"))
            .register(context.memory_pool());
        let input_stream = self.input.execute(partition, context)?;
        Ok(Box::pin(GapFillStream::try_new(
            self,
            output_batch_size,
            input_stream,
            reservation,
            baseline_metrics,
        )?))
    }

    fn statistics(&self) -> Result<Statistics> {
        Ok(Statistics::new_unknown(&self.schema()))
    }
}

impl DisplayAs for GapFillExec {
    fn fmt_as(&self, t: DisplayFormatType, f: &mut fmt::Formatter<'_>) -> fmt::Result {
        match t {
            DisplayFormatType::Default | DisplayFormatType::Verbose => {
                let group_expr: Vec<_> = self.group_expr.iter().map(|e| e.to_string()).collect();
                let aggr_expr: Vec<_> = self
                    .params
                    .fill_strategy
                    .iter()
                    .map(|(e, fs)| match fs {
                        FillStrategy::PrevNullAsIntentional => {
                            format!("LOCF(null-as-intentional, {})", e)
                        }
                        FillStrategy::PrevNullAsMissing => format!("LOCF({})", e),
                        FillStrategy::LinearInterpolate => format!("INTERPOLATE({})", e),
                        FillStrategy::Null => e.to_string(),
                    })
                    .collect();
                let time_range = try_map_range(&self.params.time_range, |b| {
                    try_map_bound(b.as_ref(), |e| Ok(e.to_string()))
                })
                .map_err(|_| fmt::Error {})?;
                write!(
                    f,
                    "GapFillExec: group_expr=[{}], aggr_expr=[{}], stride={}, time_range={:?}",
                    group_expr.join(", "),
                    aggr_expr.join(", "),
                    self.params.stride,
                    time_range
                )
            }
        }
    }
}

#[cfg(test)]
mod test {
    use std::ops::{Bound, Range};

    use crate::{
        exec::Executor,
        test::{format_execution_plan, format_logical_plan},
    };

    use super::*;
    use arrow::datatypes::{DataType, Field, Schema, TimeUnit};
    use datafusion::prelude::lit;
    use datafusion::scalar::ScalarValue;
    use datafusion::{
        datasource::empty::EmptyTable,
        error::Result,
        logical_expr::{logical_plan, Extension, UserDefinedLogicalNode},
        prelude::col,
    };
    use datafusion_util::lit_timestamptz_nano;

    use test_helpers::assert_error;

    fn schema() -> Schema {
        Schema::new(vec![
            Field::new(
                "time",
                DataType::Timestamp(TimeUnit::Nanosecond, None),
                false,
            ),
            Field::new("loc", DataType::Utf8, false),
            Field::new("temp", DataType::Float64, false),
        ])
    }

    fn table_scan() -> Result<LogicalPlan> {
        let schema = schema();
        logical_plan::table_scan(Some("temps"), &schema, None)?.build()
    }

    fn fill_strategy_null(cols: Vec<Expr>) -> Vec<(Expr, FillStrategy)> {
        cols.into_iter().map(|e| (e, FillStrategy::Null)).collect()
    }

    #[test]
    fn test_try_new_errs() {
        let scan = table_scan().unwrap();
        let result = GapFill::try_new(
            Arc::new(scan),
            vec![col("loc"), col("time")],
            vec![col("temp")],
            GapFillParams {
                stride: lit(ScalarValue::new_interval_dt(0, 60_000)),
                time_column: col("time"),
                origin: None,
                time_range: Range {
                    start: Bound::Included(lit_timestamptz_nano(1000)),
                    end: Bound::Unbounded,
                },
                fill_strategy: fill_strategy_null(vec![col("temp")]),
            },
        );

        assert_error!(result, DataFusionError::Internal(ref msg) if msg == "missing upper bound in GapFill time range");
    }

    fn assert_gapfill_from_template_roundtrip(gapfill: &GapFill) {
        let gapfill_as_node: &dyn UserDefinedLogicalNode = gapfill;
        let scan = table_scan().unwrap();
        let exprs = gapfill_as_node.expressions();
        let want_exprs = gapfill.group_expr.len()
            + gapfill.aggr_expr.len()
            + 2 // stride, time
            + gapfill.params.origin.iter().count()
            + bound_extract(&gapfill.params.time_range.start).iter().count()
            + bound_extract(&gapfill.params.time_range.end).iter().count();
        assert_eq!(want_exprs, exprs.len());
        let gapfill_ft = gapfill_as_node
            .with_exprs_and_inputs(exprs, vec![scan])
            .expect("should be able to create a new `UserDefinedLogicalNode` node");
        let gapfill_ft = gapfill_ft
            .as_any()
            .downcast_ref::<GapFill>()
            .expect("should be a GapFill");
        assert_eq!(gapfill.group_expr, gapfill_ft.group_expr);
        assert_eq!(gapfill.aggr_expr, gapfill_ft.aggr_expr);
        assert_eq!(gapfill.params, gapfill_ft.params);
    }

    #[test]
    fn test_from_template() {
        for params in vec![
            // no origin, no start bound
            GapFillParams {
                stride: lit(ScalarValue::new_interval_dt(0, 60_000)),
                time_column: col("time"),
                origin: None,
                time_range: Range {
                    start: Bound::Unbounded,
                    end: Bound::Excluded(lit_timestamptz_nano(2000)),
                },
                fill_strategy: fill_strategy_null(vec![col("temp")]),
            },
            // no origin, yes start bound
            GapFillParams {
                stride: lit(ScalarValue::new_interval_dt(0, 60_000)),
                time_column: col("time"),
                origin: None,
                time_range: Range {
                    start: Bound::Included(lit_timestamptz_nano(1000)),
                    end: Bound::Excluded(lit_timestamptz_nano(2000)),
                },
                fill_strategy: fill_strategy_null(vec![col("temp")]),
            },
            // yes origin, no start bound
            GapFillParams {
                stride: lit(ScalarValue::new_interval_dt(0, 60_000)),
                time_column: col("time"),
                origin: Some(lit_timestamptz_nano(1_000_000_000)),
                time_range: Range {
                    start: Bound::Unbounded,
                    end: Bound::Excluded(lit_timestamptz_nano(2000)),
                },
                fill_strategy: fill_strategy_null(vec![col("temp")]),
            },
            // yes origin, yes start bound
            GapFillParams {
                stride: lit(ScalarValue::new_interval_dt(0, 60_000)),
                time_column: col("time"),
                origin: Some(lit_timestamptz_nano(1_000_000_000)),
                time_range: Range {
                    start: Bound::Included(lit_timestamptz_nano(1000)),
                    end: Bound::Excluded(lit_timestamptz_nano(2000)),
                },
                fill_strategy: fill_strategy_null(vec![col("temp")]),
            },
        ] {
            let scan = table_scan().unwrap();
            let gapfill = GapFill::try_new(
                Arc::new(scan.clone()),
                vec![col("loc"), col("time")],
                vec![col("temp")],
                params,
            )
            .unwrap();
            assert_gapfill_from_template_roundtrip(&gapfill);
        }
    }

    #[test]
    fn fmt_logical_plan() -> Result<()> {
        // This test case does not make much sense but
        // just verifies we can construct a logical gapfill node
        // and show its plan.
        let scan = table_scan()?;
        let gapfill = GapFill::try_new(
            Arc::new(scan),
            vec![col("loc"), col("time")],
            vec![col("temp")],
            GapFillParams {
                stride: lit(ScalarValue::new_interval_dt(0, 60_000)),
                time_column: col("time"),
                origin: None,
                time_range: Range {
                    start: Bound::Included(lit_timestamptz_nano(1000)),
                    end: Bound::Excluded(lit_timestamptz_nano(2000)),
                },
                fill_strategy: fill_strategy_null(vec![col("temp")]),
            },
        )?;
        let plan = LogicalPlan::Extension(Extension {
            node: Arc::new(gapfill),
        });

        insta::assert_yaml_snapshot!(
            format_logical_plan(&plan),
            @r###"
        ---
        - " GapFill: groupBy=[loc, time], aggr=[[temp]], time_column=time, stride=IntervalDayTime(\"IntervalDayTime { days: 0, milliseconds: 60000 }\"), range=Included(Literal(TimestampNanosecond(1000, Some(\"UTC\"))))..Excluded(Literal(TimestampNanosecond(2000, Some(\"UTC\"))))"
        - "   TableScan: temps"
        "###
        );
        Ok(())
    }

    async fn format_explain(sql: &str) -> Result<Vec<String>> {
        let executor = Executor::new_testing();
        let context = executor.new_context();
        context
            .inner()
            .register_table("temps", Arc::new(EmptyTable::new(Arc::new(schema()))))?;
        let physical_plan = context.sql_to_physical_plan(sql).await?;
        Ok(format_execution_plan(&physical_plan))
    }

    #[tokio::test]
    async fn plan_gap_fill() -> Result<()> {
        // show that the optimizer rule can fire and that physical
        // planning will succeed.
        let sql = "SELECT date_bin_gapfill(interval '1 minute', time, timestamp '1970-01-01T00:00:00Z') AS minute, avg(temp)\
                   \nFROM temps\
                   \nWHERE time >= '1980-01-01T00:00:00Z' and time < '1981-01-01T00:00:00Z'\
                   \nGROUP BY minute;";

        let explain = format_explain(sql).await?;
        insta::assert_yaml_snapshot!(
            explain,
            @r###"
        ---
        - " ProjectionExec: expr=[date_bin_gapfill(IntervalMonthDayNano(\"IntervalMonthDayNano { months: 0, days: 0, nanoseconds: 60000000000 }\"),temps.time,Utf8(\"1970-01-01T00:00:00Z\"))@0 as minute, avg(temps.temp)@1 as avg(temps.temp)]"
        - "   GapFillExec: group_expr=[date_bin_gapfill(IntervalMonthDayNano(\"IntervalMonthDayNano { months: 0, days: 0, nanoseconds: 60000000000 }\"),temps.time,Utf8(\"1970-01-01T00:00:00Z\"))@0], aggr_expr=[avg(temps.temp)@1], stride=IntervalMonthDayNano { months: 0, days: 0, nanoseconds: 60000000000 }, time_range=Included(\"315532800000000000\")..Excluded(\"347155200000000000\")"
        - "     SortExec: expr=[date_bin_gapfill(IntervalMonthDayNano(\"IntervalMonthDayNano { months: 0, days: 0, nanoseconds: 60000000000 }\"),temps.time,Utf8(\"1970-01-01T00:00:00Z\"))@0 ASC], preserve_partitioning=[false]"
        - "       AggregateExec: mode=Single, gby=[date_bin(IntervalMonthDayNano { months: 0, days: 0, nanoseconds: 60000000000 }, time@0, 0) as date_bin_gapfill(IntervalMonthDayNano(\"IntervalMonthDayNano { months: 0, days: 0, nanoseconds: 60000000000 }\"),temps.time,Utf8(\"1970-01-01T00:00:00Z\"))], aggr=[avg(temps.temp)]"
        - "         EmptyExec"
        "###
        );
        Ok(())
    }

    #[tokio::test]
    async fn gap_fill_exec_sort_order() -> Result<()> {
        // The call to `date_bin_gapfill` should be last in the SortExec
        // expressions, even though it was not last on the SELECT list
        // or the GROUP BY clause.
        let sql = "SELECT \
           \n  loc,\
           \n  date_bin_gapfill(interval '1 minute', time, timestamp '1970-01-01T00:00:00Z') AS minute,\
           \n  concat('zz', loc) AS loczz,\
           \n  avg(temp)\
           \nFROM temps\
           \nWHERE time >= '1980-01-01T00:00:00Z' and time < '1981-01-01T00:00:00Z'
           \nGROUP BY loc, minute, loczz;";

        let explain = format_explain(sql).await?;
        insta::assert_yaml_snapshot!(
            explain,
            @r###"
        ---
        - " ProjectionExec: expr=[loc@0 as loc, date_bin_gapfill(IntervalMonthDayNano(\"IntervalMonthDayNano { months: 0, days: 0, nanoseconds: 60000000000 }\"),temps.time,Utf8(\"1970-01-01T00:00:00Z\"))@1 as minute, concat(Utf8(\"zz\"),temps.loc)@2 as loczz, avg(temps.temp)@3 as avg(temps.temp)]"
        - "   GapFillExec: group_expr=[loc@0, date_bin_gapfill(IntervalMonthDayNano(\"IntervalMonthDayNano { months: 0, days: 0, nanoseconds: 60000000000 }\"),temps.time,Utf8(\"1970-01-01T00:00:00Z\"))@1, concat(Utf8(\"zz\"),temps.loc)@2], aggr_expr=[avg(temps.temp)@3], stride=IntervalMonthDayNano { months: 0, days: 0, nanoseconds: 60000000000 }, time_range=Included(\"315532800000000000\")..Excluded(\"347155200000000000\")"
        - "     SortExec: expr=[loc@0 ASC,concat(Utf8(\"zz\"),temps.loc)@2 ASC,date_bin_gapfill(IntervalMonthDayNano(\"IntervalMonthDayNano { months: 0, days: 0, nanoseconds: 60000000000 }\"),temps.time,Utf8(\"1970-01-01T00:00:00Z\"))@1 ASC], preserve_partitioning=[false]"
        - "       AggregateExec: mode=Single, gby=[loc@1 as loc, date_bin(IntervalMonthDayNano { months: 0, days: 0, nanoseconds: 60000000000 }, time@0, 0) as date_bin_gapfill(IntervalMonthDayNano(\"IntervalMonthDayNano { months: 0, days: 0, nanoseconds: 60000000000 }\"),temps.time,Utf8(\"1970-01-01T00:00:00Z\")), concat(zz, loc@1) as concat(Utf8(\"zz\"),temps.loc)], aggr=[avg(temps.temp)]"
        - "         EmptyExec"
        "###
        );
        Ok(())
    }
}<|MERGE_RESOLUTION|>--- conflicted
+++ resolved
@@ -247,8 +247,6 @@
         let param_expr = aggr_expr.split_off(self.aggr_expr.len());
         let params = self.params.from_template(&param_expr, &aggr_expr);
         Self::try_new(Arc::new(inputs[0].clone()), group_expr, aggr_expr, params)
-<<<<<<< HEAD
-=======
     }
 
     /// Projection pushdown is an optmization that pushes a `Projection` node further down
@@ -283,7 +281,6 @@
     /// [`AnalyzerRule`]: datafusion::optimizer::AnalyzerRule
     fn necessary_children_exprs(&self, output_columns: &[usize]) -> Option<Vec<Vec<usize>>> {
         Some(vec![Vec::from(output_columns)])
->>>>>>> a50ea5bb
     }
 }
 
