--- conflicted
+++ resolved
@@ -3,10 +3,7 @@
 use arrow::datatypes::SchemaRef;
 use bytes::Bytes;
 use datafusion::{
-    common::{
-        tree_node::{Transformed, TreeNode},
-        Statistics,
-    },
+    common::tree_node::{Transformed, TreeNode},
     config::ConfigOptions,
     datasource::{
         file_format::parquet::statistics_from_parquet_meta,
@@ -24,14 +21,10 @@
 use executor::spawn_io;
 use futures::{future::Shared, prelude::future::BoxFuture, FutureExt};
 use object_store::{DynObjectStore, Error as ObjectStoreError, ObjectMeta};
-<<<<<<< HEAD
-use observability_deps::tracing::warn;
-=======
 use object_store_mem_cache::MetaIndexCache;
 use observability_deps::tracing::warn;
 use parquet_file::ParquetFilePath;
 use tokio::sync::Mutex;
->>>>>>> a50ea5bb
 
 use crate::{
     config::{IoxCacheExt, IoxConfigExt},
@@ -89,12 +82,8 @@
                 .clone()
                 .with_parquet_file_reader_factory(Arc::new(CachedParquetFileReaderFactory::new(
                     Arc::clone(&ext.object_store),
-<<<<<<< HEAD
-                    ext.table_schema.clone(),
-=======
                     Arc::clone(&ext.table_schema),
                     meta_cache,
->>>>>>> a50ea5bb
                 )));
             Ok(Transformed::yes(Arc::new(parquet_exec)))
         })
@@ -118,22 +107,12 @@
 #[derive(Debug)]
 struct CachedParquetFileReaderFactory {
     object_store: Arc<DynObjectStore>,
-<<<<<<< HEAD
-    table_schema: Option<SchemaRef>,
-=======
     table_schema: SchemaRef,
     meta_cache: Option<Arc<Mutex<MetaIndexCache>>>,
->>>>>>> a50ea5bb
 }
 
 impl CachedParquetFileReaderFactory {
     /// Create new factory based on the given object store.
-<<<<<<< HEAD
-    pub(crate) fn new(object_store: Arc<DynObjectStore>, table_schema: Option<SchemaRef>) -> Self {
-        Self {
-            object_store,
-            table_schema,
-=======
     pub(crate) fn new(
         object_store: Arc<DynObjectStore>,
         table_schema: SchemaRef,
@@ -143,7 +122,6 @@
             object_store,
             table_schema,
             meta_cache,
->>>>>>> a50ea5bb
         }
     }
 }
@@ -174,12 +152,8 @@
             file_metrics: Some(file_metrics),
             metadata_size_hint,
             data,
-<<<<<<< HEAD
-            table_schema: self.table_schema.clone(),
-=======
             table_schema: Arc::clone(&self.table_schema),
             meta_cache,
->>>>>>> a50ea5bb
         }))
     }
 }
@@ -194,10 +168,6 @@
     file_metrics: Option<ParquetFileMetrics>,
     metadata_size_hint: Option<usize>,
     data: Shared<BoxFuture<'static, Result<Bytes, Arc<ObjectStoreError>>>>,
-<<<<<<< HEAD
-    // todo: will remove the option when we also pass metadata index here
-    table_schema: Option<SchemaRef>,
-=======
     table_schema: SchemaRef, // todo: may want to replace this with tableCache
     meta_cache: Option<Arc<Mutex<MetaIndexCache>>>,
 }
@@ -206,7 +176,6 @@
     fn get_meta_cache(&self) -> Option<Arc<Mutex<MetaIndexCache>>> {
         self.meta_cache.as_ref().map(Arc::clone)
     }
->>>>>>> a50ea5bb
 }
 
 impl AsyncFileReader for CachedFileReader {
@@ -266,12 +235,8 @@
                 file_metrics: None,
                 metadata_size_hint: self.metadata_size_hint,
                 data: self.data.clone(),
-<<<<<<< HEAD
-                table_schema: self.table_schema.clone(),
-=======
                 table_schema: Arc::clone(&self.table_schema),
                 meta_cache: self.meta_cache.as_ref().map(Arc::clone),
->>>>>>> a50ea5bb
             };
 
             let mut loader = MetadataLoader::load(&mut this, file_size, prefetch).await?;
@@ -281,26 +246,6 @@
 
             let metadata = loader.finish();
 
-<<<<<<< HEAD
-            if let Some(_table_schema) = &self.table_schema {
-                let file_statistics: Option<Statistics> = None;
-                // todo: turn this on after upgrading DF with https://github.com/apache/datafusion/pull/10880/files
-                // file_statitics = statistics_from_parquet_meta(metadata, table_schema);
-
-                // Note for self: while working on https://github.com/influxdata/influxdb_iox/pull/11282, I think
-                // we can easily see if this file meta is already available in the index, if so, we do not need to cache
-                // it again here because all files are inmmutable
-
-                if let Some(_file_statistics) = file_statistics {
-                    // todo: add the file statistics to the metadata index in next PR
-                    // https://github.com/influxdata/influxdb_iox/issues/11232
-                } else {
-                    // log a warning that we cannot collect statitics for this file
-                    warn!(file_path = %self.meta.location, "Cannot collect statistics for file")
-                }
-            }
-
-=======
             // No meta cache available when this is executed by the compactor, stop here
             let Some(meta_cache) = this.get_meta_cache() else {
                 return Ok(Arc::new(metadata));
@@ -329,7 +274,6 @@
                 );
             }
 
->>>>>>> a50ea5bb
             Ok(Arc::new(metadata))
         })
     }
