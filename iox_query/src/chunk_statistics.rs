--- conflicted
+++ resolved
@@ -21,13 +21,8 @@
 #[derive(Debug, Clone, PartialEq, Eq)]
 pub struct ColumnRange {
     pub null_count: Precision<usize>,
-<<<<<<< HEAD
-    pub min_value: Arc<Precision<ScalarValue>>,
-    pub max_value: Arc<Precision<ScalarValue>>,
-=======
     pub min_value: Precision<ScalarValue>,
     pub max_value: Precision<ScalarValue>,
->>>>>>> a50ea5bb
     /// The server-side bucketing bucket ID of the column for this partition.
     ///
     /// None if this column or this table is not bucketed. e.g. the partition
@@ -77,39 +72,8 @@
 /// These ranges apply to ALL rows (esp. in ALL files and ingester chunks) within in given partition.
 pub trait ColumnRanges {
     /// Get range for column.
-<<<<<<< HEAD
-    fn get(&self, column: &str) -> Option<&ColumnRange>;
-}
-
-/// Non-existing [`ColumnRanges`].
-#[derive(Debug, Clone, Copy, Default)]
-pub struct NoColumnRanges;
-
-impl ColumnRanges for NoColumnRanges {
-    fn get(&self, _column: &str) -> Option<&ColumnRange> {
-        None
-    }
-}
-
-/// Returns the null_count/min/max values for the range, if present
-fn range_to_null_min_max_stats(
-    range: Option<&ColumnRange>,
-) -> (
-    Precision<usize>,
-    Precision<ScalarValue>,
-    Precision<ScalarValue>,
-) {
-    let Some(range) = range else {
-        return (Precision::Absent, Precision::Absent, Precision::Absent);
-    };
-
-    let null_count = range.null_count.clone();
-
-    let min_value = range.min_value.as_ref().clone();
-=======
     fn get(&self, column: &str) -> Option<ColumnRange>;
 }
->>>>>>> a50ea5bb
 
 /// Non-existing [`ColumnRanges`].
 #[derive(Debug, Clone, Copy, Default)]
@@ -177,17 +141,12 @@
                     ),
                     None => {
                         let range = ranges.get(field.name().as_ref());
-<<<<<<< HEAD
-
-                        range_to_null_min_max_stats(range)
-=======
                         let ColumnRange {
                             min_value,
                             max_value,
                             ..
                         } = range.unwrap_or(ColumnRange::ABSENT);
                         (min_value, max_value)
->>>>>>> a50ea5bb
                     }
                 };
                 ColumnStatistics {
@@ -199,17 +158,12 @@
             }
             _ => {
                 let range = ranges.get(field.name().as_ref());
-<<<<<<< HEAD
-
-                let (mut null_count, min_value, max_value) = range_to_null_min_max_stats(range);
-=======
                 let ColumnRange {
                     mut null_count,
                     min_value,
                     max_value,
                     bucket_info,
                 } = range.unwrap_or(ColumnRange::ABSENT);
->>>>>>> a50ea5bb
 
                 // If the column is NULL, make the null count and the row count identical
                 // so that DataFusion can use this information to prune the partition.
@@ -242,11 +196,7 @@
                 // If the column is a tag, and there is any server-side bucketing information,
                 // add the bucket info to the pruning oracle builder.
                 if t == InfluxColumnType::Tag {
-<<<<<<< HEAD
-                    if let Some(bucket_info) = range.and_then(|range| range.bucket_info) {
-=======
                     if let Some(bucket_info) = bucket_info {
->>>>>>> a50ea5bb
                         pruning_oracle_builder
                             .insert(Arc::from(field.name().to_string()), bucket_info);
                     }
@@ -327,13 +277,8 @@
                 "tag1",
                 ColumnRange {
                     null_count: Precision::Absent,
-<<<<<<< HEAD
-                    min_value: Arc::new(Precision::Exact(dict("aaa"))),
-                    max_value: Arc::new(Precision::Exact(dict("bbb"))),
-=======
                     min_value: Precision::Exact(dict("aaa")),
                     max_value: Precision::Exact(dict("bbb")),
->>>>>>> a50ea5bb
                     bucket_info: None,
                 },
             ),
@@ -341,13 +286,8 @@
                 "tag3", // does not exist in schema
                 ColumnRange {
                     null_count: Precision::Absent,
-<<<<<<< HEAD
-                    min_value: Arc::new(Precision::Exact(dict("ccc"))),
-                    max_value: Arc::new(Precision::Exact(dict("ddd"))),
-=======
                     min_value: Precision::Exact(dict("ccc")),
                     max_value: Precision::Exact(dict("ddd")),
->>>>>>> a50ea5bb
                     bucket_info: None,
                 },
             ),
@@ -355,13 +295,8 @@
                 "field_integer",
                 ColumnRange {
                     null_count: Precision::Absent,
-<<<<<<< HEAD
-                    min_value: Arc::new(Precision::Exact(ScalarValue::from(10i64))),
-                    max_value: Arc::new(Precision::Exact(ScalarValue::from(20i64))),
-=======
                     min_value: Precision::Exact(ScalarValue::from(10i64)),
                     max_value: Precision::Exact(ScalarValue::from(20i64)),
->>>>>>> a50ea5bb
                     bucket_info: None,
                 },
             ),
@@ -421,13 +356,8 @@
             TIME_COLUMN_NAME,
             ColumnRange {
                 null_count: Precision::Absent,
-<<<<<<< HEAD
-                min_value: Arc::new(Precision::Exact(timestamptz_nano(12))),
-                max_value: Arc::new(Precision::Exact(timestamptz_nano(22))),
-=======
                 min_value: Precision::Exact(timestamptz_nano(12)),
                 max_value: Precision::Exact(timestamptz_nano(22)),
->>>>>>> a50ea5bb
                 bucket_info: None,
             },
         )]));
@@ -464,13 +394,8 @@
             TIME_COLUMN_NAME,
             ColumnRange {
                 null_count: Precision::Absent,
-<<<<<<< HEAD
-                min_value: Arc::new(Precision::Exact(timestamptz_nano(12))),
-                max_value: Arc::new(Precision::Exact(timestamptz_nano(22))),
-=======
                 min_value: Precision::Exact(timestamptz_nano(12)),
                 max_value: Precision::Exact(timestamptz_nano(22)),
->>>>>>> a50ea5bb
                 bucket_info: None,
             },
         )]));
@@ -515,13 +440,8 @@
     struct TestColumnRanges(HashMap<&'static str, ColumnRange>);
 
     impl ColumnRanges for TestColumnRanges {
-<<<<<<< HEAD
-        fn get(&self, column: &str) -> Option<&ColumnRange> {
-            self.0.get(column)
-=======
         fn get(&self, column: &str) -> Option<ColumnRange> {
             self.0.get(column).cloned()
->>>>>>> a50ea5bb
         }
     }
 }