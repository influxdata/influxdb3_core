--- conflicted
+++ resolved
@@ -27,11 +27,7 @@
 
 [dev-dependencies]
 criterion = { version = "0.5", default-features = false, features = ["rayon"]}
-<<<<<<< HEAD
-proptest = { version = "1", default-features = false, features = ["std"] }
-=======
 proptest = { workspace = true }
->>>>>>> a50ea5bb
 test_helpers = { path = "../test_helpers" }
 
 [lib]
