//! CLI config for the ingester using the RPC write path

use std::{num::NonZeroUsize, path::PathBuf};

use crate::{
    gossip::GossipConfig, memory_size::MemorySize, parquet_write_hint::ParquetWriteHintConfig,
};

/// CLI config for the ingester using the RPC write path
#[derive(Debug, Clone, clap::Parser)]
#[allow(missing_copy_implementations)]
pub struct IngesterConfig {
    /// Gossip config.
    #[clap(flatten)]
    pub gossip_config: GossipConfig,

    /// Parquet write hint config.
    #[clap(flatten)]
    pub parquet_write_hint_config: ParquetWriteHintConfig,

    /// Where this ingester instance should store its write-ahead log files. Each ingester instance
    /// must have its own directory.
    #[clap(long = "wal-directory", env = "INFLUXDB_IOX_WAL_DIRECTORY", action)]
    pub wal_directory: PathBuf,

    /// Specify the maximum allowed incoming RPC write message size sent by the
    /// Router.
    #[clap(
        long = "rpc-write-max-incoming-bytes",
        env = "INFLUXDB_IOX_RPC_WRITE_MAX_INCOMING_BYTES",
        default_value = "104857600", // 100MiB
    )]
    pub rpc_write_max_incoming_bytes: usize,

    /// The number of seconds between WAL file rotations.
    #[clap(
        long = "wal-rotation-period-seconds",
        env = "INFLUXDB_IOX_WAL_ROTATION_PERIOD_SECONDS",
        default_value = "300",
        action
    )]
    pub wal_rotation_period_seconds: u64,

    /// The size in bytes which the ingester will aim to rotate the active WAL
    /// segment at, in order approximately bound WAL segment file sizes.
    #[clap(
        long = "wal-segment-size-soft-limit-bytes",
        env = "INFLUXDB_IOX_WAL_SEGMENT_SIZE_SOFT_LIMIT_BYTES",
        default_value = "512000000", // 512,000,000
        action
    )]
    pub wal_segment_size_soft_limit_bytes: NonZeroUsize,

    /// Sets how many queries the ingester will handle simultaneously before
    /// rejecting further incoming requests.
    #[clap(
        long = "concurrent-query-limit",
        env = "INFLUXDB_IOX_CONCURRENT_QUERY_LIMIT",
        default_value = "20",
        action
    )]
    pub concurrent_query_limit: usize,

    /// The maximum number of persist tasks that can run simultaneously during
    /// standard operation.
    #[clap(
        long = "persist-max-parallelism",
        env = "INFLUXDB_IOX_PERSIST_MAX_PARALLELISM",
        default_value = "5",
        action
    )]
    pub persist_max_parallelism: NonZeroUsize,
<<<<<<< HEAD
=======

    /// The factor by which the value of "persist max parallelism" is to be
    /// scaled when the ingester is operating in a high throughput persist
    /// workload.
    ///
    /// A high throughput persist workload only occurs in scenarios where the
    /// ingester is not accepting writes.
    #[clap(
        long = "persist-high-throughput-scale-factor",
        env = "INFLUXDB_IOX_PERSIST_HIGH_THROUGHPUT_SCALE_FACTOR",
        default_value = "2",
        action
    )]
    pub persist_high_throughput_scale_factor: NonZeroUsize,
>>>>>>> a50ea5bb

    /// The maximum number of persist tasks that can be queued at any one time.
    ///
    /// Once this limit is reached, ingest is blocked until the persist backlog
    /// is reduced.
    #[clap(
        long = "persist-queue-depth",
        env = "INFLUXDB_IOX_PERSIST_QUEUE_DEPTH",
        default_value = "250",
        action
    )]
    pub persist_queue_depth: NonZeroUsize,

    /// The limit at which a partition's estimated persistence cost causes it to
    /// be queued for persistence.
    #[clap(
        long = "persist-hot-partition-cost",
        env = "INFLUXDB_IOX_PERSIST_HOT_PARTITION_COST",
        default_value = "20000000", // 20,000,000
        action
    )]
    pub persist_hot_partition_cost: usize,

    /// Specify the size of the thread-pool used by DataFusion for persisting
    /// data.
    #[clap(
        long = "persist-datafusion-thread-count",
        env = "INFLUXDB_IOX_PERSIST_DATAFUSION_THREAD_COUNT",
        default_value = as_clap_str(half_cores()),
        action
    )]
    pub persist_datafusion_thread_count: NonZeroUsize,

    /// The amount of memory DataFusion is allowed to consume across all
    /// concurrent persist operations.
    #[clap(
        long = "persist-datafusion-memory-bytes",
        env = "INFLUXDB_IOX_PERSIST_DATAFUSION_MEMORY_BYTES",
        action
    )]
    pub persist_datafusion_memory_bytes: Option<MemorySize>,

    /// An optional lower bound byte size limit that buffered data within a
    /// partition must reach in order to be converted into an incremental
    /// snapshot at query time.
    ///
    /// Snapshots improve query performance by amortising response generation at
    /// the expense of a small memory overhead. Snapshots are retained until the
    /// buffer is persisted.
    #[clap(
        long = "min-partition-snapshot-size",
        env = "INFLUXDB_IOX_MIN_PARTITION_SNAPSHOT_SIZE"
    )]
    pub min_partition_snapshot_size: Option<NonZeroUsize>,

    /// Limit the number of partitions that may be buffered in a single
    /// namespace (across all tables) at any one time.
    ///
    /// This limit is disabled by default.
    #[clap(
        long = "max-partitions-per-namespace",
        env = "INFLUXDB_IOX_MAX_PARTITIONS_PER_NAMESPACE"
    )]
    pub max_partitions_per_namespace: Option<NonZeroUsize>,

<<<<<<< HEAD
    /// Limit the memory usage of the ingester by applying a soft usage limit,
=======
    /// Limit the memory usage of the ingester by applying a usage limit,
>>>>>>> a50ea5bb
    /// specified in bytes or as a percentage (expressed as 'N%').
    ///
    /// Once this limit is reached, this ingester stops accepting write requests
    /// until the memory usage drops below 2/3rds of this value.
    ///
    /// This limit is inexact, and recovery requires allocating additional
    /// memory to reduce the overall memory pressure. Provide at least 10%
    /// headroom between this limit and any hard cap imposed on this process.
    ///
    /// This limit is applied to the resident set size of the process.
    #[cfg(feature = "jemalloc")]
    #[clap(
<<<<<<< HEAD
        long = "ram-soft-limit-bytes",
        env = "INFLUXDB_IOX_RAM_SOFT_LIMIT_BYTES"
    )]
    pub ram_soft_limit_bytes: Option<MemorySize>,
=======
        long = "ram-hard-limit-bytes",
        env = "INFLUXDB_IOX_RAM_HARD_LIMIT_BYTES"
    )]
    pub ram_hard_limit_bytes: Option<MemorySize>,
>>>>>>> a50ea5bb
}

/// Returns exactly half the number of logical cores, or 1 if on a single core
/// system.
fn half_cores() -> usize {
    let cores = std::thread::available_parallelism()
        .expect("failed to lookup cpu core count")
        .get();

    std::cmp::max(cores / 2, 1)
}

fn as_clap_str(v: usize) -> clap::builder::OsStr {
    clap::builder::OsStr::from(std::ffi::OsString::from(v.to_string()))
}<|MERGE_RESOLUTION|>--- conflicted
+++ resolved
@@ -70,8 +70,6 @@
         action
     )]
     pub persist_max_parallelism: NonZeroUsize,
-<<<<<<< HEAD
-=======
 
     /// The factor by which the value of "persist max parallelism" is to be
     /// scaled when the ingester is operating in a high throughput persist
@@ -86,7 +84,6 @@
         action
     )]
     pub persist_high_throughput_scale_factor: NonZeroUsize,
->>>>>>> a50ea5bb
 
     /// The maximum number of persist tasks that can be queued at any one time.
     ///
@@ -152,11 +149,7 @@
     )]
     pub max_partitions_per_namespace: Option<NonZeroUsize>,
 
-<<<<<<< HEAD
-    /// Limit the memory usage of the ingester by applying a soft usage limit,
-=======
     /// Limit the memory usage of the ingester by applying a usage limit,
->>>>>>> a50ea5bb
     /// specified in bytes or as a percentage (expressed as 'N%').
     ///
     /// Once this limit is reached, this ingester stops accepting write requests
@@ -169,17 +162,10 @@
     /// This limit is applied to the resident set size of the process.
     #[cfg(feature = "jemalloc")]
     #[clap(
-<<<<<<< HEAD
-        long = "ram-soft-limit-bytes",
-        env = "INFLUXDB_IOX_RAM_SOFT_LIMIT_BYTES"
-    )]
-    pub ram_soft_limit_bytes: Option<MemorySize>,
-=======
         long = "ram-hard-limit-bytes",
         env = "INFLUXDB_IOX_RAM_HARD_LIMIT_BYTES"
     )]
     pub ram_hard_limit_bytes: Option<MemorySize>,
->>>>>>> a50ea5bb
 }
 
 /// Returns exactly half the number of logical cores, or 1 if on a single core
