--- conflicted
+++ resolved
@@ -19,11 +19,7 @@
 object_store = { workspace=true }
 observability_deps = { path = "../observability_deps" }
 schema = { path = "../schema" }
-<<<<<<< HEAD
-serde_json = "1.0.117"
-=======
 serde_json = "1.0.120"
->>>>>>> a50ea5bb
 thiserror = "1.0.61"
 tokio = { version = "1.38" }
 tokio-util = { version = "0.7.11" }
