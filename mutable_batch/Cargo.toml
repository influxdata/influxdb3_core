[package]
name = "mutable_batch"
description = "A mutable arrow RecordBatch"
version.workspace = true
authors.workspace = true
edition.workspace = true
license.workspace = true

[lints]
workspace = true

[dependencies]
arrow = { workspace = true }
arrow_util = { path = "../arrow_util" }
data_types = { path = "../data_types" }
hashbrown = { workspace = true }
iox_time = { path = "../iox_time" }
itertools = "0.13"
<<<<<<< HEAD
proptest = { version = "1.4.0", default-features = false, optional = true }
=======
proptest = { workspace = true, optional = true }
>>>>>>> a50ea5bb
schema = { path = "../schema" }
snafu = "0.8"
workspace-hack = { version = "0.1", path = "../workspace-hack" }

[dev-dependencies]
assert_matches = "1.5.0"
mutable_batch_lp = { path = "../mutable_batch_lp" }
partition = { path = "../partition" }
pretty_assertions = "1.4.0"
proptest = { workspace = true }
rand = "0.8"

[features]
arbitrary = ["proptest"]<|MERGE_RESOLUTION|>--- conflicted
+++ resolved
@@ -16,11 +16,7 @@
 hashbrown = { workspace = true }
 iox_time = { path = "../iox_time" }
 itertools = "0.13"
-<<<<<<< HEAD
-proptest = { version = "1.4.0", default-features = false, optional = true }
-=======
 proptest = { workspace = true, optional = true }
->>>>>>> a50ea5bb
 schema = { path = "../schema" }
 snafu = "0.8"
 workspace-hack = { version = "0.1", path = "../workspace-hack" }
