[package]
name = "partition"
version.workspace = true
authors.workspace = true
edition.workspace = true
license.workspace = true

[lints]
workspace = true

[dependencies]
arrow = { workspace = true }
<<<<<<< HEAD
chrono = { version = "0.4.39", default-features = false }
=======
# Locked because of https://github.com/apache/arrow-rs/issues/7196
chrono = { version = "= 0.4.39", default-features = false }
>>>>>>> a85bdec9
data_types = { path = "../data_types" }
hashbrown = { workspace = true }
mutable_batch = { path = "../mutable_batch" }
percent-encoding = "2.3.1"
schema = { path = "../schema" }
thiserror = "2.0.12"
unicode-segmentation = "1.12.0"
workspace-hack = { version = "0.1", path = "../workspace-hack" }

[dev-dependencies]
assert_matches = "1.5.0"
criterion = { version = "0.5", default-features = false, features = ["rayon"] }
generated_types = { path = "../generated_types" }
mutable_batch_lp = { path = "../mutable_batch_lp" }
paste = "1.0.15"
proptest = { workspace = true }
rand = "0.9"

[[bench]]
name = "partitioner"
harness = false<|MERGE_RESOLUTION|>--- conflicted
+++ resolved
@@ -10,12 +10,8 @@
 
 [dependencies]
 arrow = { workspace = true }
-<<<<<<< HEAD
-chrono = { version = "0.4.39", default-features = false }
-=======
 # Locked because of https://github.com/apache/arrow-rs/issues/7196
 chrono = { version = "= 0.4.39", default-features = false }
->>>>>>> a85bdec9
 data_types = { path = "../data_types" }
 hashbrown = { workspace = true }
 mutable_batch = { path = "../mutable_batch" }
