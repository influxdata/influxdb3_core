[package]
name = "iox_catalog"
version.workspace = true
authors.workspace = true
edition.workspace = true
license.workspace = true

[lints]
workspace = true

[dependencies] # In alphabetical order
async-trait = "0.1.81"
backoff = { version = "0.1.0", path = "../backoff" }
base64 = "0.22"
catalog_cache = { path = "../catalog_cache" }
client_util = { path = "../client_util" }
<<<<<<< HEAD
dashmap = "5.5"
=======
dashmap = "6.0.1"
>>>>>>> a50ea5bb
data_types = { path = "../data_types" }
futures = "0.3"
generated_types = { path = "../generated_types" }
hashbrown = "0.14"
http = "0.2.12"
iox_time = { version = "0.1.0", path = "../iox_time" }
log = "0.4"
metric = { version = "0.1.0", path = "../metric" }
mutable_batch = { path = "../mutable_batch" }
observability_deps = { path = "../observability_deps" }
once_cell = { version = "1.19", features = ["parking_lot"] }
parking_lot = { version = "0.12" }
ring = "0.17"
serde = { version = "1.0", features = ["derive"] }
siphasher = "1.0"
snafu = "0.8"
sqlx = { version = "0.7.4", features = ["runtime-tokio-rustls", "postgres", "uuid", "sqlite"] }
sqlx-hotswap-pool = { path = "../sqlx-hotswap-pool" }
thiserror = "1.0.61"
tokio = { version = "1.38", features = ["io-util", "macros", "parking_lot", "rt-multi-thread", "time"] }
tonic = { workspace = true }
trace = { path = "../trace" }
trace_http = { path = "../trace_http" }
uuid = "1"
workspace-hack = { version = "0.1", path = "../workspace-hack" }

[dev-dependencies] # In alphabetical order
assert_matches = "1.5.0"
dotenvy = "0.15.7"
mutable_batch_lp = { path = "../mutable_batch_lp" }
paste = "1.0.15"
pretty_assertions = "1.4.0"
<<<<<<< HEAD
proptest = { version = "1", default-features = false, features = ["std"] }
=======
proptest = { workspace = true }
>>>>>>> a50ea5bb
rand = "0.8"
tempfile = "3"
test_helpers = { path = "../test_helpers" }<|MERGE_RESOLUTION|>--- conflicted
+++ resolved
@@ -14,11 +14,7 @@
 base64 = "0.22"
 catalog_cache = { path = "../catalog_cache" }
 client_util = { path = "../client_util" }
-<<<<<<< HEAD
-dashmap = "5.5"
-=======
 dashmap = "6.0.1"
->>>>>>> a50ea5bb
 data_types = { path = "../data_types" }
 futures = "0.3"
 generated_types = { path = "../generated_types" }
@@ -51,11 +47,7 @@
 mutable_batch_lp = { path = "../mutable_batch_lp" }
 paste = "1.0.15"
 pretty_assertions = "1.4.0"
-<<<<<<< HEAD
-proptest = { version = "1", default-features = false, features = ["std"] }
-=======
 proptest = { workspace = true }
->>>>>>> a50ea5bb
 rand = "0.8"
 tempfile = "3"
 test_helpers = { path = "../test_helpers" }