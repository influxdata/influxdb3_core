[package]
name = "iox_query_influxrpc"
version.workspace = true
authors.workspace = true
edition.workspace = true
license.workspace = true

[lints]
workspace = true

[dependencies]
arrow = { workspace = true }
<<<<<<< HEAD
async-trait = "0.1.80"
=======
async-trait = "0.1.81"
>>>>>>> a50ea5bb
data_types = { path = "../data_types" }
datafusion = { workspace = true }
datafusion_util = { path = "../datafusion_util" }
futures = "0.3"
hashbrown = { workspace = true }
iox_query = { path = "../iox_query" }
observability_deps = { path = "../observability_deps" }
query_functions = { path = "../query_functions"}
schema = { path = "../schema" }
predicate = { path = "../predicate" }
snafu = "0.8"
workspace-hack = { version = "0.1", path = "../workspace-hack" }

[dev-dependencies] # In alphabetical order
arrow_util = { path = "../arrow_util" }
test_helpers = { path = "../test_helpers" }
insta = { version = "1", features = ["yaml"] }
tokio = { version = "1.38", features = ["macros", "parking_lot"] }<|MERGE_RESOLUTION|>--- conflicted
+++ resolved
@@ -10,11 +10,7 @@
 
 [dependencies]
 arrow = { workspace = true }
-<<<<<<< HEAD
-async-trait = "0.1.80"
-=======
 async-trait = "0.1.81"
->>>>>>> a50ea5bb
 data_types = { path = "../data_types" }
 datafusion = { workspace = true }
 datafusion_util = { path = "../datafusion_util" }
